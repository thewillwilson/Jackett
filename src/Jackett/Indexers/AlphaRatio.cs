﻿using CsQuery;
using Newtonsoft.Json.Linq;
using System;
using System.Collections.Generic;
using System.Linq;
using System.Net;
using System.Net.Http;
using System.Text;
using System.Threading.Tasks;
using System.Web;
using System.Net.Http.Headers;
using Jackett.Utils;
using Jackett.Models;
using NLog;
using Jackett.Services;

namespace Jackett.Indexers
{
    public class AlphaRatio : BaseIndexer
    {
<<<<<<< HEAD
        public string DisplayName
        {
            get { return "AlphaRatio"; }
        }

        public string DisplayDescription
        {
            get { return "Legendary"; }
        }

        public Uri SiteLink
        {
            get { return new Uri(BaseUrl); }
        }

        public bool RequiresRageIDLookupDisabled { get { return true; } }


        public event Action<IndexerInterface, JToken> OnSaveConfigurationRequested;
        public event Action<IndexerInterface, string, Exception> OnResultParsingError;

        public bool IsConfigured { get; private set; }

        static string BaseUrl = "https://alpharatio.cc";

        static string LoginUrl = BaseUrl + "/login.php";

        static string SearchUrl = BaseUrl + "/ajax.php?action=browse&searchstr=";

        static string DownloadUrl = BaseUrl + "/torrents.php?action=download&id=";

        static string GuidUrl = BaseUrl + "/torrents.php?torrentid=";

        static string chromeUserAgent = BrowserUtil.ChromeUserAgent;
=======
        private string LoginUrl;
        private string SearchUrl;
        private string DownloadUrl;
        private string GuidUrl;
>>>>>>> 58911849

        CookieContainer cookies;
        HttpClientHandler handler;
        HttpClient client;
        Logger logger;
        private IIndexerManagerService managementService;

        string cookieHeader;

        public AlphaRatio(Logger l, IIndexerManagerService m): 
            base(name: "AlphaRatio", 
                description: "Legendary", 
                link: new Uri("https://alpharatio.cc"), 
                logger:l)
        {
            logger = l;
            managementService = m;

        LoginUrl = SiteLink.ToString() + "/login.php";
        SearchUrl = SiteLink.ToString() + "/ajax.php?action=browse&searchstr=";
        DownloadUrl = SiteLink.ToString() + "/torrents.php?action=download&id=";
        GuidUrl = SiteLink.ToString() + "/torrents.php?torrentid=";

        cookies = new CookieContainer();
            handler = new HttpClientHandler
            {
                CookieContainer = cookies,
                AllowAutoRedirect = true,
                UseCookies = true,

            };
            client = new HttpClient(handler);
        }

        public override Task<ConfigurationData> GetConfigurationForSetup()
        {
            var config = new ConfigurationDataBasicLogin();
            return Task.FromResult<ConfigurationData>(config);
        }

        public override async Task ApplyConfiguration(JToken configJson)
        {
            var configSaveData = new JObject();
            managementService.SaveConfig(this, configSaveData);

            var config = new ConfigurationDataBasicLogin();
            config.LoadValuesFromJson(configJson);

            var pairs = new Dictionary<string, string> {
				{ "username", config.Username.Value },
				{ "password", @config.Password.Value },
				{ "login", "Login" },
			    { "keeplogged", "1" }
			};

            var content = new FormUrlEncodedContent(pairs);
            var message = CreateHttpRequest(new Uri(LoginUrl));
            message.Content = content;

            //message.Headers.Referrer = new Uri(LoginUrl);
            string responseContent;

            configSaveData = new JObject();

            if (Engine.IsWindows)
            {
                // If Windows use .net http
                var response = await client.SendAsync(message);
                responseContent = await response.Content.ReadAsStringAsync();
                cookies.DumpToJson(SiteLink, configSaveData);
            }
            else
            {
                // If UNIX system use curl, probably broken due to missing chromeUseragent record for CURL...cannot test
                var response = await CurlHelper.PostAsync(LoginUrl, pairs);
                responseContent = Encoding.UTF8.GetString(response.Content);
                cookieHeader = response.CookieHeader;
                configSaveData["cookie_header"] = cookieHeader;
            }

            if (!responseContent.Contains("logout.php?"))
            {
                CQ dom = responseContent;
                dom["#loginform > table"].Remove();
                var errorMessage = dom["#loginform"].Text().Trim().Replace("\n\t", " ");
                throw new ExceptionWithConfigData(errorMessage, (ConfigurationData)config);

            }
            else
            {
                managementService.SaveConfig(this, configSaveData);
                IsConfigured = true;
            }
        }

        HttpRequestMessage CreateHttpRequest(Uri uri)
        {
            var message = new HttpRequestMessage();
            message.Method = HttpMethod.Post;
            message.RequestUri = uri;
            message.Headers.UserAgent.ParseAdd(BrowserUtil.ChromeUserAgent);
            return message;
        }

        public override void LoadFromSavedConfiguration(JToken jsonConfig)
        {
            cookies.FillFromJson(SiteLink, jsonConfig, logger);
            cookieHeader = cookies.GetCookieHeader(SiteLink);
            IsConfigured = true;
        }

        void FillReleaseInfoFromJson(ReleaseInfo release, JObject r)
        {
            var id = r["torrentId"];
            release.Size = (long)r["size"];
            release.Seeders = (int)r["seeders"];
            release.Peers = (int)r["leechers"] + release.Seeders;
            release.Guid = new Uri(GuidUrl + id);
            release.Comments = release.Guid;
            release.Link = new Uri(DownloadUrl + id);
        }

        public override  async Task<ReleaseInfo[]> PerformQuery(TorznabQuery query)
        {
            List<ReleaseInfo> releases = new List<ReleaseInfo>();
            var searchString = query.SanitizedSearchTerm + " " + query.GetEpisodeSearchString();
            var episodeSearchUrl = SearchUrl + HttpUtility.UrlEncode(searchString);

            string results;
            if (Program.IsWindows)
            {
                var request = CreateHttpRequest(new Uri(episodeSearchUrl));
                request.Method = HttpMethod.Get;
                var response = await client.SendAsync(request);
                results = await response.Content.ReadAsStringAsync();
            }
            else
            {
                var response = await CurlHelper.GetAsync(episodeSearchUrl, cookieHeader);
                results = Encoding.UTF8.GetString(response.Content);
            }
            try
            {

<<<<<<< HEAD
                var json = JObject.Parse(results);
                foreach (JObject r in json["response"]["results"])
=======
                var searchString = title + " " + query.GetEpisodeSearchString();
                var episodeSearchUrl = SearchUrl + HttpUtility.UrlEncode(searchString);

                string results;
                if (Engine.IsWindows)
                {
                    var request = CreateHttpRequest(new Uri(episodeSearchUrl));
                    request.Method = HttpMethod.Get;
                    var response = await client.SendAsync(request);
                    results = await response.Content.ReadAsStringAsync();
                }
                else
                {
                    var response = await CurlHelper.GetAsync(episodeSearchUrl, cookieHeader);
                    results = Encoding.UTF8.GetString(response.Content);
                }
                try
>>>>>>> 58911849
                {
                    DateTime pubDate = DateTime.MinValue;
                    double dateNum;
                    if (double.TryParse((string)r["groupTime"], out dateNum))
                        pubDate = UnixTimestampToDateTime(dateNum);

                    var groupName = (string)r["groupName"];

                    if (r["torrents"] is JArray)
                    {
                        foreach (JObject t in r["torrents"])
                        {
                            var release = new ReleaseInfo();
                            release.PublishDate = pubDate;
                            release.Title = groupName;
                            release.Description = groupName;
                            FillReleaseInfoFromJson(release, t);
                            releases.Add(release);
                        }
                    }
                    else
                    {
                        var release = new ReleaseInfo();
                        release.PublishDate = pubDate;
                        release.Title = groupName;
                        release.Description = groupName;
                        FillReleaseInfoFromJson(release, r);
                        releases.Add(release);
                    }

                }
<<<<<<< HEAD
            }
            catch (Exception ex)
            {
                OnResultParsingError(this, results, ex);
                throw ex;
=======
                catch (Exception ex)
                {
                    LogParseError(results, ex);
                    throw ex;
                }
>>>>>>> 58911849
            }

            return releases.ToArray();
        }

        static DateTime UnixTimestampToDateTime(double unixTime)
        {
            DateTime unixStart = new DateTime(1970, 1, 1, 0, 0, 0, 0, System.DateTimeKind.Utc);
            long unixTimeStampInTicks = (long)(unixTime * TimeSpan.TicksPerSecond);
            return new DateTime(unixStart.Ticks + unixTimeStampInTicks);
        }

        public override async Task<byte[]> Download(Uri link)
        {
            if (Engine.IsWindows)
            {
                return await client.GetByteArrayAsync(link);
            }
            else
            {
                var response = await CurlHelper.GetAsync(link.ToString(), cookieHeader);
                return response.Content;
            }

        }

    }
}
<|MERGE_RESOLUTION|>--- conflicted
+++ resolved
@@ -1,299 +1,255 @@
-﻿using CsQuery;
-using Newtonsoft.Json.Linq;
-using System;
-using System.Collections.Generic;
-using System.Linq;
-using System.Net;
-using System.Net.Http;
-using System.Text;
-using System.Threading.Tasks;
-using System.Web;
-using System.Net.Http.Headers;
-using Jackett.Utils;
-using Jackett.Models;
-using NLog;
-using Jackett.Services;
-
-namespace Jackett.Indexers
-{
-    public class AlphaRatio : BaseIndexer
-    {
-<<<<<<< HEAD
-        public string DisplayName
-        {
-            get { return "AlphaRatio"; }
-        }
-
-        public string DisplayDescription
-        {
-            get { return "Legendary"; }
-        }
-
-        public Uri SiteLink
-        {
-            get { return new Uri(BaseUrl); }
-        }
-
-        public bool RequiresRageIDLookupDisabled { get { return true; } }
-
-
-        public event Action<IndexerInterface, JToken> OnSaveConfigurationRequested;
-        public event Action<IndexerInterface, string, Exception> OnResultParsingError;
-
-        public bool IsConfigured { get; private set; }
-
-        static string BaseUrl = "https://alpharatio.cc";
-
-        static string LoginUrl = BaseUrl + "/login.php";
-
-        static string SearchUrl = BaseUrl + "/ajax.php?action=browse&searchstr=";
-
-        static string DownloadUrl = BaseUrl + "/torrents.php?action=download&id=";
-
-        static string GuidUrl = BaseUrl + "/torrents.php?torrentid=";
-
-        static string chromeUserAgent = BrowserUtil.ChromeUserAgent;
-=======
-        private string LoginUrl;
-        private string SearchUrl;
-        private string DownloadUrl;
-        private string GuidUrl;
->>>>>>> 58911849
-
-        CookieContainer cookies;
-        HttpClientHandler handler;
-        HttpClient client;
-        Logger logger;
-        private IIndexerManagerService managementService;
-
-        string cookieHeader;
-
-        public AlphaRatio(Logger l, IIndexerManagerService m): 
-            base(name: "AlphaRatio", 
-                description: "Legendary", 
-                link: new Uri("https://alpharatio.cc"), 
-                logger:l)
-        {
-            logger = l;
-            managementService = m;
-
-        LoginUrl = SiteLink.ToString() + "/login.php";
-        SearchUrl = SiteLink.ToString() + "/ajax.php?action=browse&searchstr=";
-        DownloadUrl = SiteLink.ToString() + "/torrents.php?action=download&id=";
-        GuidUrl = SiteLink.ToString() + "/torrents.php?torrentid=";
-
-        cookies = new CookieContainer();
-            handler = new HttpClientHandler
-            {
-                CookieContainer = cookies,
-                AllowAutoRedirect = true,
-                UseCookies = true,
-
-            };
-            client = new HttpClient(handler);
-        }
-
-        public override Task<ConfigurationData> GetConfigurationForSetup()
-        {
-            var config = new ConfigurationDataBasicLogin();
-            return Task.FromResult<ConfigurationData>(config);
-        }
-
-        public override async Task ApplyConfiguration(JToken configJson)
-        {
-            var configSaveData = new JObject();
-            managementService.SaveConfig(this, configSaveData);
-
-            var config = new ConfigurationDataBasicLogin();
-            config.LoadValuesFromJson(configJson);
-
-            var pairs = new Dictionary<string, string> {
-				{ "username", config.Username.Value },
-				{ "password", @config.Password.Value },
-				{ "login", "Login" },
-			    { "keeplogged", "1" }
-			};
-
-            var content = new FormUrlEncodedContent(pairs);
-            var message = CreateHttpRequest(new Uri(LoginUrl));
-            message.Content = content;
-
-            //message.Headers.Referrer = new Uri(LoginUrl);
-            string responseContent;
-
-            configSaveData = new JObject();
-
-            if (Engine.IsWindows)
-            {
-                // If Windows use .net http
-                var response = await client.SendAsync(message);
-                responseContent = await response.Content.ReadAsStringAsync();
-                cookies.DumpToJson(SiteLink, configSaveData);
-            }
-            else
-            {
-                // If UNIX system use curl, probably broken due to missing chromeUseragent record for CURL...cannot test
-                var response = await CurlHelper.PostAsync(LoginUrl, pairs);
-                responseContent = Encoding.UTF8.GetString(response.Content);
-                cookieHeader = response.CookieHeader;
-                configSaveData["cookie_header"] = cookieHeader;
-            }
-
-            if (!responseContent.Contains("logout.php?"))
-            {
-                CQ dom = responseContent;
-                dom["#loginform > table"].Remove();
-                var errorMessage = dom["#loginform"].Text().Trim().Replace("\n\t", " ");
-                throw new ExceptionWithConfigData(errorMessage, (ConfigurationData)config);
-
-            }
-            else
-            {
-                managementService.SaveConfig(this, configSaveData);
-                IsConfigured = true;
-            }
-        }
-
-        HttpRequestMessage CreateHttpRequest(Uri uri)
-        {
-            var message = new HttpRequestMessage();
-            message.Method = HttpMethod.Post;
-            message.RequestUri = uri;
-            message.Headers.UserAgent.ParseAdd(BrowserUtil.ChromeUserAgent);
-            return message;
-        }
-
-        public override void LoadFromSavedConfiguration(JToken jsonConfig)
-        {
-            cookies.FillFromJson(SiteLink, jsonConfig, logger);
-            cookieHeader = cookies.GetCookieHeader(SiteLink);
-            IsConfigured = true;
-        }
-
-        void FillReleaseInfoFromJson(ReleaseInfo release, JObject r)
-        {
-            var id = r["torrentId"];
-            release.Size = (long)r["size"];
-            release.Seeders = (int)r["seeders"];
-            release.Peers = (int)r["leechers"] + release.Seeders;
-            release.Guid = new Uri(GuidUrl + id);
-            release.Comments = release.Guid;
-            release.Link = new Uri(DownloadUrl + id);
-        }
-
-        public override  async Task<ReleaseInfo[]> PerformQuery(TorznabQuery query)
-        {
-            List<ReleaseInfo> releases = new List<ReleaseInfo>();
-            var searchString = query.SanitizedSearchTerm + " " + query.GetEpisodeSearchString();
-            var episodeSearchUrl = SearchUrl + HttpUtility.UrlEncode(searchString);
-
-            string results;
-            if (Program.IsWindows)
-            {
-                var request = CreateHttpRequest(new Uri(episodeSearchUrl));
-                request.Method = HttpMethod.Get;
-                var response = await client.SendAsync(request);
-                results = await response.Content.ReadAsStringAsync();
-            }
-            else
-            {
-                var response = await CurlHelper.GetAsync(episodeSearchUrl, cookieHeader);
-                results = Encoding.UTF8.GetString(response.Content);
-            }
-            try
-            {
-
-<<<<<<< HEAD
-                var json = JObject.Parse(results);
-                foreach (JObject r in json["response"]["results"])
-=======
-                var searchString = title + " " + query.GetEpisodeSearchString();
-                var episodeSearchUrl = SearchUrl + HttpUtility.UrlEncode(searchString);
-
-                string results;
-                if (Engine.IsWindows)
-                {
-                    var request = CreateHttpRequest(new Uri(episodeSearchUrl));
-                    request.Method = HttpMethod.Get;
-                    var response = await client.SendAsync(request);
-                    results = await response.Content.ReadAsStringAsync();
-                }
-                else
-                {
-                    var response = await CurlHelper.GetAsync(episodeSearchUrl, cookieHeader);
-                    results = Encoding.UTF8.GetString(response.Content);
-                }
-                try
->>>>>>> 58911849
-                {
-                    DateTime pubDate = DateTime.MinValue;
-                    double dateNum;
-                    if (double.TryParse((string)r["groupTime"], out dateNum))
-                        pubDate = UnixTimestampToDateTime(dateNum);
-
-                    var groupName = (string)r["groupName"];
-
-                    if (r["torrents"] is JArray)
-                    {
-                        foreach (JObject t in r["torrents"])
-                        {
-                            var release = new ReleaseInfo();
-                            release.PublishDate = pubDate;
-                            release.Title = groupName;
-                            release.Description = groupName;
-                            FillReleaseInfoFromJson(release, t);
-                            releases.Add(release);
-                        }
-                    }
-                    else
-                    {
-                        var release = new ReleaseInfo();
-                        release.PublishDate = pubDate;
-                        release.Title = groupName;
-                        release.Description = groupName;
-                        FillReleaseInfoFromJson(release, r);
-                        releases.Add(release);
-                    }
-
-                }
-<<<<<<< HEAD
-            }
-            catch (Exception ex)
-            {
-                OnResultParsingError(this, results, ex);
-                throw ex;
-=======
-                catch (Exception ex)
-                {
-                    LogParseError(results, ex);
-                    throw ex;
-                }
->>>>>>> 58911849
-            }
-
-            return releases.ToArray();
-        }
-
-        static DateTime UnixTimestampToDateTime(double unixTime)
-        {
-            DateTime unixStart = new DateTime(1970, 1, 1, 0, 0, 0, 0, System.DateTimeKind.Utc);
-            long unixTimeStampInTicks = (long)(unixTime * TimeSpan.TicksPerSecond);
-            return new DateTime(unixStart.Ticks + unixTimeStampInTicks);
-        }
-
-        public override async Task<byte[]> Download(Uri link)
-        {
-            if (Engine.IsWindows)
-            {
-                return await client.GetByteArrayAsync(link);
-            }
-            else
-            {
-                var response = await CurlHelper.GetAsync(link.ToString(), cookieHeader);
-                return response.Content;
-            }
-
-        }
-
-    }
-}
+﻿using CsQuery;
+using Newtonsoft.Json.Linq;
+using System;
+using System.Collections.Generic;
+using System.Linq;
+using System.Net;
+using System.Net.Http;
+using System.Text;
+using System.Threading.Tasks;
+using System.Web;
+using System.Net.Http.Headers;
+using Jackett.Models;
+using Jackett.Utils;
+using NLog;
+
+namespace Jackett.Indexers
+{
+    public class AlphaRatio : IIndexer
+    {
+        public string DisplayName
+        {
+            get { return "AlphaRatio"; }
+        }
+
+        public string DisplayDescription
+        {
+            get { return "Legendary"; }
+        }
+
+        public Uri SiteLink
+        {
+            get { return new Uri(BaseUrl); }
+        }
+
+        public bool RequiresRageIDLookupDisabled { get { return true; } }
+
+
+        public event Action<IIndexer, JToken> OnSaveConfigurationRequested;
+        public event Action<IIndexer, string, Exception> OnResultParsingError;
+
+        public bool IsConfigured { get; private set; }
+
+        static string BaseUrl = "https://alpharatio.cc";
+
+        static string LoginUrl = BaseUrl + "/login.php";
+
+        static string SearchUrl = BaseUrl + "/ajax.php?action=browse&searchstr=";
+
+        static string DownloadUrl = BaseUrl + "/torrents.php?action=download&id=";
+
+        static string GuidUrl = BaseUrl + "/torrents.php?torrentid=";
+
+        static string chromeUserAgent = BrowserUtil.ChromeUserAgent;
+
+        CookieContainer cookies;
+        HttpClientHandler handler;
+        HttpClient client;
+
+        string cookieHeader;
+        private Logger logger;
+
+        public AlphaRatio(Logger l)
+        {
+            logger = l;
+            IsConfigured = false;
+            cookies = new CookieContainer();
+            handler = new HttpClientHandler
+            {
+                CookieContainer = cookies,
+                AllowAutoRedirect = true,
+                UseCookies = true,
+
+            };
+            client = new HttpClient(handler);
+        }
+
+        public Task<ConfigurationData> GetConfigurationForSetup()
+        {
+            var config = new ConfigurationDataBasicLogin();
+            return Task.FromResult<ConfigurationData>(config);
+        }
+
+        public async Task ApplyConfiguration(JToken configJson)
+        {
+            var configSaveData = new JObject();
+            if (OnSaveConfigurationRequested != null)
+                OnSaveConfigurationRequested(this, configSaveData);
+
+            var config = new ConfigurationDataBasicLogin();
+            config.LoadValuesFromJson(configJson);
+
+            var pairs = new Dictionary<string, string> {
+				{ "username", config.Username.Value },
+				{ "password", @config.Password.Value },
+				{ "login", "Login" },
+			    { "keeplogged", "1" }
+			};
+
+            var content = new FormUrlEncodedContent(pairs);
+            var message = CreateHttpRequest(new Uri(LoginUrl));
+            message.Content = content;
+
+            //message.Headers.Referrer = new Uri(LoginUrl);
+            string responseContent;
+
+            configSaveData = new JObject();
+
+            if (Engine.IsWindows)
+            {
+                // If Windows use .net http
+                var response = await client.SendAsync(message);
+                responseContent = await response.Content.ReadAsStringAsync();
+                cookies.DumpToJson(SiteLink, configSaveData);
+            }
+            else
+            {
+                // If UNIX system use curl, probably broken due to missing chromeUseragent record for CURL...cannot test
+                var response = await CurlHelper.PostAsync(LoginUrl, pairs);
+                responseContent = Encoding.UTF8.GetString(response.Content);
+                cookieHeader = response.CookieHeader;
+                configSaveData["cookie_header"] = cookieHeader;
+            }
+
+            if (!responseContent.Contains("logout.php?"))
+            {
+                CQ dom = responseContent;
+                dom["#loginform > table"].Remove();
+                var errorMessage = dom["#loginform"].Text().Trim().Replace("\n\t", " ");
+                throw new ExceptionWithConfigData(errorMessage, (ConfigurationData)config);
+
+            }
+            else
+            {
+                if (OnSaveConfigurationRequested != null)
+                    OnSaveConfigurationRequested(this, configSaveData);
+
+                IsConfigured = true;
+            }
+        }
+
+        HttpRequestMessage CreateHttpRequest(Uri uri)
+        {
+            var message = new HttpRequestMessage();
+            message.Method = HttpMethod.Post;
+            message.RequestUri = uri;
+            message.Headers.UserAgent.ParseAdd(chromeUserAgent);
+            return message;
+        }
+
+        public void LoadFromSavedConfiguration(JToken jsonConfig)
+        {
+            cookies.FillFromJson(SiteLink, jsonConfig, logger);
+            cookieHeader = cookies.GetCookieHeader(SiteLink);
+            IsConfigured = true;
+        }
+
+        void FillReleaseInfoFromJson(ReleaseInfo release, JObject r)
+        {
+            var id = r["torrentId"];
+            release.Size = (long)r["size"];
+            release.Seeders = (int)r["seeders"];
+            release.Peers = (int)r["leechers"] + release.Seeders;
+            release.Guid = new Uri(GuidUrl + id);
+            release.Comments = release.Guid;
+            release.Link = new Uri(DownloadUrl + id);
+        }
+
+        public async Task<ReleaseInfo[]> PerformQuery(TorznabQuery query)
+        {
+            List<ReleaseInfo> releases = new List<ReleaseInfo>();
+            var searchString = query.SanitizedSearchTerm + " " + query.GetEpisodeSearchString();
+            var episodeSearchUrl = SearchUrl + HttpUtility.UrlEncode(searchString);
+
+            string results;
+            if (Engine.IsWindows)
+            {
+                var request = CreateHttpRequest(new Uri(episodeSearchUrl));
+                request.Method = HttpMethod.Get;
+                var response = await client.SendAsync(request);
+                results = await response.Content.ReadAsStringAsync();
+            }
+            else
+            {
+                var response = await CurlHelper.GetAsync(episodeSearchUrl, cookieHeader);
+                results = Encoding.UTF8.GetString(response.Content);
+            }
+            try
+            {
+
+                var json = JObject.Parse(results);
+                foreach (JObject r in json["response"]["results"])
+                {
+                    DateTime pubDate = DateTime.MinValue;
+                    double dateNum;
+                    if (double.TryParse((string)r["groupTime"], out dateNum))
+                        pubDate = UnixTimestampToDateTime(dateNum);
+
+                    var groupName = (string)r["groupName"];
+
+                    if (r["torrents"] is JArray)
+                    {
+                        foreach (JObject t in r["torrents"])
+                        {
+                            var release = new ReleaseInfo();
+                            release.PublishDate = pubDate;
+                            release.Title = groupName;
+                            release.Description = groupName;
+                            FillReleaseInfoFromJson(release, t);
+                            releases.Add(release);
+                        }
+                    }
+                    else
+                    {
+                        var release = new ReleaseInfo();
+                        release.PublishDate = pubDate;
+                        release.Title = groupName;
+                        release.Description = groupName;
+                        FillReleaseInfoFromJson(release, r);
+                        releases.Add(release);
+                    }
+
+                }
+            }
+            catch (Exception ex)
+            {
+                OnResultParsingError(this, results, ex);
+                throw ex;
+            }
+
+            return releases.ToArray();
+        }
+
+        static DateTime UnixTimestampToDateTime(double unixTime)
+        {
+            DateTime unixStart = new DateTime(1970, 1, 1, 0, 0, 0, 0, System.DateTimeKind.Utc);
+            long unixTimeStampInTicks = (long)(unixTime * TimeSpan.TicksPerSecond);
+            return new DateTime(unixStart.Ticks + unixTimeStampInTicks);
+        }
+
+        public async Task<byte[]> Download(Uri link)
+        {
+            if (Engine.IsWindows)
+            {
+                return await client.GetByteArrayAsync(link);
+            }
+            else
+            {
+                var response = await CurlHelper.GetAsync(link.ToString(), cookieHeader);
+                return response.Content;
+            }
+
+        }
+
+    }
+}