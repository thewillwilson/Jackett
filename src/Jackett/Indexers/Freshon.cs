﻿using CsQuery;
using Jackett.Indexers;
using Jackett.Models;
using Jackett.Utils;
using Newtonsoft.Json.Linq;
using NLog;
using System;
using System.Collections.Generic;
using System.Globalization;
using System.Linq;
using System.Net;
using System.Net.Http;
using System.Net.Http.Headers;
using System.Text;
using System.Threading.Tasks;
using System.Web;
using System.Web.UI.WebControls;

namespace Jackett.Indexers
{
    public class Freshon : IIndexer
    {
        public event Action<IIndexer, string, Exception> OnResultParsingError;

        static string BaseUrl = "https://freshon.tv";
        static string LoginUrl = BaseUrl + "/login.php";
        static string LoginPostUrl = BaseUrl + "/login.php?action=makelogin";
        static string SearchUrl = BaseUrl + "/browse.php";

        static string chromeUserAgent = BrowserUtil.ChromeUserAgent;

        CookieContainer cookies;
        HttpClientHandler handler;
        HttpClient client;

        public bool IsConfigured { get; private set; }

        public string DisplayName { get { return "FreshOnTV"; } }

        public string DisplayDescription { get { return "Our goal is to provide the latest stuff in the TV show domain"; } }

        public Uri SiteLink { get { return new Uri(BaseUrl); } }

<<<<<<< HEAD
        public bool RequiresRageIDLookupDisabled { get { return true; } }

        public event Action<IndexerInterface, JToken> OnSaveConfigurationRequested;
=======
        public event Action<IIndexer, JToken> OnSaveConfigurationRequested;
        Logger logger;
>>>>>>> 58911849

        public Freshon(Logger l)
        {
            logger = l;
            IsConfigured = false;
            cookies = new CookieContainer();
            handler = new HttpClientHandler
            {
                CookieContainer = cookies,
                AllowAutoRedirect = true,
                UseCookies = true,
            };
            client = new HttpClient(handler);
        }

        public async Task<ConfigurationData> GetConfigurationForSetup()
        {
            var request = CreateHttpRequest(new Uri(LoginUrl));
            var response = await client.SendAsync(request);
            await response.Content.ReadAsStreamAsync();
            var config = new ConfigurationDataBasicLogin();
            return config;
        }

        public async Task ApplyConfiguration(JToken configJson)
        {
            var config = new ConfigurationDataBasicLogin();
            config.LoadValuesFromJson(configJson);

            var pairs = new Dictionary<string, string> {
				{ "username", config.Username.Value },
				{ "password", config.Password.Value }
			};

            var content = new FormUrlEncodedContent(pairs);
            var message = CreateHttpRequest(new Uri(LoginPostUrl));
            message.Method = HttpMethod.Post;
            message.Content = content;
            message.Headers.Referrer = new Uri(LoginUrl);

            var response = await client.SendAsync(message);
            var responseContent = await response.Content.ReadAsStringAsync();

            if (!responseContent.Contains("/logout.php"))
            {
                CQ dom = responseContent;
                var messageEl = dom[".error_text"];
                var errorMessage = messageEl.Text().Trim();
                throw new ExceptionWithConfigData(errorMessage, (ConfigurationData)config);
            }
            else
            {
                var configSaveData = new JObject();
                cookies.DumpToJson(SiteLink, configSaveData);

                if (OnSaveConfigurationRequested != null)
                    OnSaveConfigurationRequested(this, configSaveData);

                IsConfigured = true;
            }
        }

        public void LoadFromSavedConfiguration(JToken jsonConfig)
        {
            cookies.FillFromJson(new Uri(BaseUrl), jsonConfig, logger);
            IsConfigured = true;
        }

        HttpRequestMessage CreateHttpRequest(Uri uri)
        {
            var message = new HttpRequestMessage();
            message.Method = HttpMethod.Get;
            message.RequestUri = uri;
            message.Headers.UserAgent.ParseAdd(chromeUserAgent);
            return message;
        }

        public async Task<ReleaseInfo[]> PerformQuery(TorznabQuery query)
        {
            List<ReleaseInfo> releases = new List<ReleaseInfo>();

            string episodeSearchUrl;

            if (string.IsNullOrEmpty(query.SanitizedSearchTerm))
                episodeSearchUrl = SearchUrl;
            else
            {
                var searchString = query.SanitizedSearchTerm + " " + query.GetEpisodeSearchString();
                episodeSearchUrl = string.Format("{0}?search={1}&cat=0", SearchUrl, HttpUtility.UrlEncode(searchString));
            }

            var request = CreateHttpRequest(new Uri(episodeSearchUrl));
            var response = await client.SendAsync(request);
            var results = await response.Content.ReadAsStringAsync();
            try
            {
                CQ dom = results;

                var rows = dom["#highlight > tbody > tr"];

                foreach (var row in rows.Skip(1))
                {
                    var release = new ReleaseInfo();

                    var qRow = row.Cq();
                    var qLink = qRow.Find("a.torrent_name_link").First();

                    release.MinimumRatio = 1;
                    release.MinimumSeedTime = 172800;
                    release.Title = qLink.Attr("title");
                    release.Description = release.Title;
                    release.Guid = new Uri(BaseUrl + qLink.Attr("href"));
                    release.Comments = release.Guid;
                    release.Link = new Uri(BaseUrl + qRow.Find("td.table_links > a").First().Attr("href"));

                    DateTime pubDate;
                    var dateString = qRow.Find("td.table_added").Text().Trim();
                    if (dateString.StartsWith("Today "))
                        pubDate = (DateTime.UtcNow + TimeSpan.Parse(dateString.Split(' ')[1])).ToLocalTime();
                    else if (dateString.StartsWith("Yesterday "))
                        pubDate = (DateTime.UtcNow + TimeSpan.Parse(dateString.Split(' ')[1]) - TimeSpan.FromDays(1)).ToLocalTime();
                    else
                        pubDate = DateTime.ParseExact(dateString, "d-MMM-yyyy HH:mm:ss", CultureInfo.InvariantCulture, DateTimeStyles.AssumeUniversal).ToLocalTime();
                    release.PublishDate = pubDate;

                    release.Seeders = ParseUtil.CoerceInt(qRow.Find("td.table_seeders").Text().Trim());
                    release.Peers = ParseUtil.CoerceInt(qRow.Find("td.table_leechers").Text().Trim()) + release.Seeders;

                    var sizeCol = qRow.Find("td.table_size")[0];
                    var sizeVal = ParseUtil.CoerceFloat(sizeCol.ChildNodes[0].NodeValue.Trim());
                    var sizeUnit = sizeCol.ChildNodes[2].NodeValue.Trim();
                    release.Size = ReleaseInfo.GetBytes(sizeUnit, sizeVal);

                    releases.Add(release);
                }
            }
            catch (Exception ex)
            {
                OnResultParsingError(this, results, ex);
                throw ex;
            }

            return releases.ToArray();
        }

        public async Task<byte[]> Download(Uri link)
        {
            var request = CreateHttpRequest(link);
            var response = await client.SendAsync(request);
            var bytes = await response.Content.ReadAsByteArrayAsync();
            return bytes;
        }
    }
}<|MERGE_RESOLUTION|>--- conflicted
+++ resolved
@@ -16,7 +16,7 @@
 using System.Web;
 using System.Web.UI.WebControls;
 
-namespace Jackett.Indexers
+namespace Jackett
 {
     public class Freshon : IIndexer
     {
@@ -41,14 +41,10 @@
 
         public Uri SiteLink { get { return new Uri(BaseUrl); } }
 
-<<<<<<< HEAD
         public bool RequiresRageIDLookupDisabled { get { return true; } }
 
-        public event Action<IndexerInterface, JToken> OnSaveConfigurationRequested;
-=======
         public event Action<IIndexer, JToken> OnSaveConfigurationRequested;
-        Logger logger;
->>>>>>> 58911849
+        private Logger logger;
 
         public Freshon(Logger l)
         {
@@ -104,8 +100,8 @@
                 var configSaveData = new JObject();
                 cookies.DumpToJson(SiteLink, configSaveData);
 
-                if (OnSaveConfigurationRequested != null)
-                    OnSaveConfigurationRequested(this, configSaveData);
+               // if (OnSaveConfigurationRequested != null)
+               //     OnSaveConfigurationRequested(this, configSaveData);
 
                 IsConfigured = true;
             }
