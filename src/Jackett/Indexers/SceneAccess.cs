--- conflicted
+++ resolved
@@ -26,28 +26,14 @@
         public SceneAccess(IIndexerManagerService i, IWebClient c, Logger l)
             : base(name: "SceneAccess",
                 description: "Your gateway to the scene",
-                link: new Uri("https://sceneaccess.eu"),
+                link: new Uri("https://sceneaccess.eu/"),
                 caps: TorznabCapsUtil.CreateDefaultTorznabTVCaps(),
                 manager: i,
                 logger: l)
         {
-<<<<<<< HEAD
-            LoginUrl = SiteLink + "/login";
-            SearchUrl = SiteLink + "/{0}?method=1&c{1}=1&search={2}";
-            webclient = c;
-=======
             LoginUrl = SiteLink + "login";
             SearchUrl = SiteLink + "{0}?method=1&c{1}=1&search={2}";
-
-            cookies = new CookieContainer();
-            handler = new HttpClientHandler
-            {
-                CookieContainer = cookies,
-                AllowAutoRedirect = true,
-                UseCookies = true,
-            };
-            client = new HttpClient(handler);
->>>>>>> 2c1ff1a8
+            webclient = c;
         }
 
         public Task<ConfigurationData> GetConfigurationForSetup()
@@ -83,7 +69,7 @@
             if (response.Status == HttpStatusCode.Found)
             {
                 response = await webclient.GetString(new Utils.Clients.WebRequest()
-                {
+            {
                     Url = SiteLink.ToString(),
                     Referer = LoginUrl.ToString(),
                     Cookies = cookieHeader
@@ -110,8 +96,8 @@
             cookieHeader = (string)jsonConfig["cookie_header"];
             if (!string.IsNullOrEmpty(cookieHeader))
             {
-                IsConfigured = true;
-            }
+            IsConfigured = true;
+        }
         }
 
         public async Task<ReleaseInfo[]> PerformQuery(TorznabQuery query)
@@ -183,7 +169,7 @@
                 Cookies = cookieHeader
             });
 
-            return response.Content;
+                return response.Content;
+            }
         }
-    }
-}+    }