--- conflicted
+++ resolved
@@ -103,7 +103,7 @@
 
             string results;
 
-            if (Program.IsWindows)
+            if (Engine.IsWindows)
             {
                 results = await client.GetStringAsync(episodeSearchUrl);
             }
@@ -117,16 +117,8 @@
             {
                 CQ dom = results;
 
-<<<<<<< HEAD
                 var rows = dom["#searchResult > tbody > tr"];
                 foreach (var row in rows)
-=======
-                if (Engine.IsWindows)
-                {
-                    results = await client.GetStringAsync(episodeSearchUrl);
-                }
-                else
->>>>>>> 58911849
                 {
                     var release = new ReleaseInfo();
 
@@ -185,7 +177,7 @@
             }
             catch (Exception ex)
             {
-                OnResultParsingError(this, results, ex);
+              //  OnResultParsingError(this, results, ex);
                 throw ex;
             }
             return releases.ToArray();
