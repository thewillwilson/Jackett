--- conflicted
+++ resolved
@@ -381,13 +381,10 @@
     <Compile Include="Models\DTO\TorrentPotatoResponse.cs" />
     <Compile Include="Models\DTO\TorrentPotatoResponseItem.cs" />
     <Compile Include="Models\DTO\TorznabRequest.cs" />
-<<<<<<< HEAD
     <Compile Include="Controllers\GroupApiController.cs" />
     <Compile Include="Models\DTO\IndexerGroup.cs" />
-=======
     <Compile Include="Indexers\SceneFZ.cs" />
     <Compile Include="Models\IndexerConfig\Bespoke\ConfigurationDataSceneFZ.cs" />
->>>>>>> 952b6d7f
   </ItemGroup>
   <ItemGroup>
     <None Include="App.config">
